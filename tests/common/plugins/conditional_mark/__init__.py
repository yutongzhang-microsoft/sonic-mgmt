"""Plugin for adding any mark to specified test cases based on conditions in a centralized file.

This plugin supports adding any mark to specified test cases based on conditions. All the information of test cases,
marks, and conditions can be specified in a centralized file.
"""
import imp
import json
import logging
import os
import re
import subprocess
import yaml
import glob

import pytest

from .issue import check_issues

logger = logging.getLogger(__name__)

DEFAULT_CONDITIONS_FILE = 'common/plugins/conditional_mark/tests_mark_conditions*.yaml'
ASIC_NAME_PATH = '/../../../../ansible/group_vars/sonic/variables'

def pytest_addoption(parser):
    """Add options for the conditional mark plugin.
    """
    parser.addoption(
        '--mark-conditions-files',
        action='append',
        dest='mark_conditions_files',
        default=[],
        help="Location of your own mark conditions file. If it is not specified, the default file will be used.")

    parser.addoption(
        '--ignore-conditional-mark',
        action='store_true',
        dest='ignore_conditional_mark',
        default=False,
        help="Ignore the conditional mark plugin. No conditional mark will be added.")

    parser.addoption(
        '--customize_inventory_file',
        action='store',
        dest='customize_inventory_file',
        default=False,
        help="Location of your custom inventory file. If it is not specified, and inv_name not in testbed.csv, 'lab' will be used")

def load_conditions(session):
    """Load the content from mark conditions file

    Args:
        session (obj): The pytest session object.

    Returns:
        dict or None: Return the mark conditions dict or None if there something went wrong.
    """
    conditions_list = list()

    conditions_files = session.config.option.mark_conditions_files
    for condition in conditions_files:
        if '*' in condition:
            conditions_files.remove(condition)
            files = glob.glob(condition)
            for file in files:
                if file not in conditions_files:
                    conditions_files.append(file)

    if not conditions_files:
        conditions_files = glob.glob(DEFAULT_CONDITIONS_FILE)

    conditions_files = [f for f in conditions_files if os.path.exists(f)]
    if not conditions_files:
        pytest.fail('There is no conditions files')

    try:
        logger.debug('Trying to load test mark conditions files: {}'.format(conditions_files))
        for conditions_file in conditions_files:
            with open(conditions_file) as f:
                logger.debug('Loaded test mark conditions file: {}'.format(conditions_file))
                conditions = yaml.safe_load(f)
                for key, value in conditions.items():
                    conditions_list.append({key: value})
    except Exception as e:
        logger.error('Failed to load {}, exception: {}'.format(conditions_files, repr(e)), exc_info=True)
        pytest.fail('Loading conditions file "{}" failed. Possibly invalid yaml file.'.format(conditions_files))

    return conditions_list

def read_asic_name(hwsku):
    '''
    Get asic generation name from file 'ansible/group_vars/sonic/variables'

    Args:
        hwsku (str): Dut hwsku name

    Returns:
        str or None: Return the asic generation name or None if something went wrong or nothing found in the file.

    '''
    asic_name_file = os.path.dirname(__file__) + ASIC_NAME_PATH
    try:
        with open(asic_name_file) as f:
            asic_name = yaml.safe_load(f)

        for key, value in asic_name.items():
            if ('td' not in key) and ('th' not in key):
                asic_name.pop(key)

        for name, hw in asic_name.items():
            if hwsku in hw:
                return name.split('_')[1]

        return "unknown"

    except IOError as e:
        return None

def load_dut_basic_facts(session, inv_name, dut_name):
    """Run 'ansible -m dut_basic_facts' command to get some basic DUT facts.

    The facts will be a 1 level dictionary. The dict keys can be used as variables in condition statements evaluation.

    Args:
        session (obj): The pytest session object.

    Returns:
        dict or None: Return the dut basic facts dict or None if something went wrong.
    """
    results = {}
    logger.info('Getting dut basic facts')
    try:
<<<<<<< HEAD
        testbed_name = session.config.option.testbed
        testbed_file = session.config.option.testbed_file

        testbed_module = imp.load_source('testbed', 'common/testbed.py')
        tbinfo = testbed_module.TestbedInfo(testbed_file).testbed_topo.get(testbed_name, None)

        results['topo_type'] = tbinfo['topo']['type']
        results['topo_name'] = tbinfo['topo']['name']

        dut_name = tbinfo['duts'][0]
        if session.config.option.customize_inventory_file:
            inv_name = session.config.option.customize_inventory_file
        elif 'inv_name' in tbinfo.keys():
            inv_name = tbinfo['inv_name']
        else:
            inv_name = 'lab'

        #get dut basic faces
=======
>>>>>>> f4a67b13
        ansible_cmd = 'ansible -m dut_basic_facts -i ../ansible/{} {} -o'.format(inv_name, dut_name)

        raw_output = subprocess.check_output(ansible_cmd.split()).decode('utf-8')
        logger.debug('raw dut basic facts:\n{}'.format(raw_output))
        output_fields = raw_output.split('SUCCESS =>', 1)
        if len(output_fields) >= 2:
            results.update(json.loads(output_fields[1].strip())['ansible_facts']['dut_basic_facts'])
            results['asic_gen'] = read_asic_name(results['hwsku'])
    except Exception as e:
        logger.error('Failed to load dut basic facts, exception: {}'.format(repr(e)))

    return results

<<<<<<< HEAD
def load_minigraph_facts(session):
    """Run 'ansible -m minigraph_facts -a host={{hostname}}' command to get some basic minigraph facts.

        The facts will be a 1 level dictionary. The dict keys can be used as variables in condition statements evaluation.

        Args:
            session (obj): The pytest session object.

        Returns:
            dict or None: Return the minigraph basic facts dict or None if something went wrong.
    """
    results = {}
    logger.info('Getting minigraph basic facts')
    try:
        testbed_name = session.config.option.testbed
        testbed_file = session.config.option.testbed_file

        testbed_module = imp.load_source('testbed', 'common/testbed.py')
        tbinfo = testbed_module.TestbedInfo(testbed_file).testbed_topo.get(testbed_name, None)

        dut_name = tbinfo['duts'][0]
        if session.config.option.customize_inventory_file:
            inv_name = session.config.option.customize_inventory_file
        elif 'inv_name' in tbinfo.keys():
            inv_name = tbinfo['inv_name']
        else:
            inv_name = 'lab'

        # get minigraph basic faces
        ansible_cmd = "ansible -m minigraph_facts -i ../ansible/{0} {1} -a host={1}".format(inv_name, dut_name)
        raw_output = subprocess.check_output(ansible_cmd.split()).decode('utf-8')
        logger.debug('raw minigraph basic facts:\n{}'.format(raw_output))
        output_fields = raw_output.split('SUCCESS =>', 1)
        if len(output_fields) >= 2:
            output_fields = json.loads(output_fields[1].strip())['ansible_facts']
            results['minigraph_interfaces'] = output_fields['minigraph_interfaces']
            results['minigraph_portchannels'] = output_fields['minigraph_portchannels']
            results['minigraph_portchannel_interfaces'] = output_fields['minigraph_portchannel_interfaces']
            results['minigraph_neighbors'] = output_fields['minigraph_neighbors']
    except Exception as e:
        logger.error('Failed to load minigraph basic facts, exception: {}'.format(repr(e)))

    return results

def load_config_facts(session):
    """Run 'ansible -m config_facts -a 'host={{hostname}} source='persistent' ' command to get some basic config facts.

        The facts will be a 1 level dictionary. The dict keys can be used as variables in condition statements evaluation.

        Args:
            session (obj): The pytest session object.

        Returns:
            dict or None: Return the minigraph basic facts dict or None if something went wrong.
    """
    results = {}
    logger.info('Getting config basic facts')
    try:
        testbed_name = session.config.option.testbed
        testbed_file = session.config.option.testbed_file

        testbed_module = imp.load_source('testbed', 'common/testbed.py')
        tbinfo = testbed_module.TestbedInfo(testbed_file).testbed_topo.get(testbed_name, None)

        dut_name = tbinfo['duts'][0]
        if session.config.option.customize_inventory_file:
            inv_name = session.config.option.customize_inventory_file
        elif 'inv_name' in tbinfo.keys():
            inv_name = tbinfo['inv_name']
        else:
            inv_name = 'lab'

        # get config basic faces
        ansible_cmd = ['ansible', '-m', 'config_facts', '-i', '../ansible/{}'.format(inv_name), '{}'.format(dut_name), '-a', 'host={} source=\'persistent\''.format(dut_name)]
        raw_output = subprocess.check_output(ansible_cmd).decode('utf-8')
        logger.debug('raw config basic facts:\n{}'.format(raw_output))
        output_fields = raw_output.split('SUCCESS =>', 1)
        if len(output_fields) >= 2:
            output_fields = json.loads(output_fields[1].strip())['ansible_facts']
            results['VOQ_INBAND_INTERFACE'] = output_fields.get('VOQ_INBAND_INTERFACE', {})
            results['BGP_VOQ_CHASSIS_NEIGHBOR'] = output_fields.get('BGP_VOQ_CHASSIS_NEIGHBOR', {})
            results['INTERFACE'] = output_fields.get('INTERFACE', {})
    except Exception as e:
        logger.error('Failed to load config basic facts, exception: {}'.format(repr(e)))

    return results

def load_switch_capabilities_facts(session):
    """Run 'ansible -m switch_capabilities_facts' command to get some basic config facts.

        The facts will be a 1 level dictionary. The dict keys can be used as variables in condition statements evaluation.

        Args:
            session (obj): The pytest session object.

        Returns:
            dict or None: Return the minigraph basic facts dict or None if something went wrong.
    """
    results = {}
    logger.info('Getting switch capabilities basic facts')
    try:
        testbed_name = session.config.option.testbed
        testbed_file = session.config.option.testbed_file

        testbed_module = imp.load_source('testbed', 'common/testbed.py')
        tbinfo = testbed_module.TestbedInfo(testbed_file).testbed_topo.get(testbed_name, None)

        dut_name = tbinfo['duts'][0]
        if session.config.option.customize_inventory_file:
            inv_name = session.config.option.customize_inventory_file
        elif 'inv_name' in tbinfo.keys():
            inv_name = tbinfo['inv_name']
        else:
            inv_name = 'lab'

        # get switch capabilities basic faces
        ansible_cmd = "ansible -m switch_capabilities_facts -i ../ansible/{} {}".format(inv_name, dut_name)
        raw_output = subprocess.check_output(ansible_cmd.split()).decode('utf-8')
        logger.debug('raw switch capabilities basic facts:\n{}'.format(raw_output))
        output_fields = raw_output.split('SUCCESS =>', 1)
        if len(output_fields) >= 2:
            output_fields = json.loads(output_fields[1].strip())['ansible_facts']['switch_capabilities']
            results['switch'] = output_fields.get('switch', {})
    except Exception as e:
        logger.error('Failed to load switch capabilities basic facts, exception: {}'.format(repr(e)))

    return results

def load_console_facts(session):
    """Run 'ansible -m console_facts' command to get some basic console facts.

        The facts will be a 1 level dictionary. The dict keys can be used as variables in condition statements evaluation.

        Args:
            session (obj): The pytest session object.

        Returns:
            dict or None: Return the minigraph basic facts dict or None if something went wrong.
    """
    results = {}
    logger.info('Getting console basic facts')
    try:
        testbed_name = session.config.option.testbed
        testbed_file = session.config.option.testbed_file

        testbed_module = imp.load_source('testbed', 'common/testbed.py')
        tbinfo = testbed_module.TestbedInfo(testbed_file).testbed_topo.get(testbed_name, None)

        dut_name = tbinfo['duts'][0]
        if session.config.option.customize_inventory_file:
            inv_name = session.config.option.customize_inventory_file
        elif 'inv_name' in tbinfo.keys():
            inv_name = tbinfo['inv_name']
        else:
            inv_name = 'lab'

        # get console basic faces
        ansible_cmd = "ansible -m console_facts -i ../ansible/{} {}".format(inv_name, dut_name)
        raw_output = subprocess.check_output(ansible_cmd.split()).decode('utf-8')
        logger.debug('raw console basic facts:\n{}'.format(raw_output))
        output_fields = raw_output.split('SUCCESS =>', 1)
        if len(output_fields) >= 2:
            output_fields = json.loads(output_fields[1].strip())['ansible_facts']['console_facts']
            results = output_fields
    except Exception as e:
        logger.error('Failed to load console basic facts, exception: {}'.format(repr(e)))

    return results


=======
>>>>>>> f4a67b13
def load_basic_facts(session):
    """Load some basic facts that can be used in condition statement evaluation.

    The facts will be a 1 level dictionary. The dict keys can be used as variables in condition statements evaluation.

    Args:
        session (obj): Pytest session object.

    Returns:
        dict: Dict of facts.
    """
    results = {}

    testbed_name = session.config.option.testbed
    testbed_file = session.config.option.testbed_file

    testbed_module = imp.load_source('testbed', 'common/testbed.py')
    tbinfo = testbed_module.TestbedInfo(testbed_file).testbed_topo.get(testbed_name, None)

    results['topo_type'] = tbinfo['topo']['type']
    results['topo_name'] = tbinfo['topo']['name']

    dut_name = tbinfo['duts'][0]
    if session.config.option.customize_inventory_file:
        inv_name = session.config.option.customize_inventory_file
    elif 'inv_name' in tbinfo.keys():
        inv_name = tbinfo['inv_name']
    else:
        inv_name = 'lab'

    # Load DUT basic facts
    _facts = load_dut_basic_facts(session, inv_name, dut_name)
    if _facts:
        results.update(_facts)

    # Load minigraph basic facts
    _facts = load_minigraph_facts(session)
    if _facts:
        results.update(_facts)

    # Load config basic facts
    _facts = load_config_facts(session)
    if _facts:
        results.update(_facts)

    # Load switch capabilities basic facts
    _facts = load_switch_capabilities_facts(session)
    if _facts:
        results.update(_facts)

    # Load console basic facts
    _facts = load_config_facts(session)
    if _facts:
        results.update(_facts)

    # Load possible other facts here

    return results

def find_longest_matches(nodeid, conditions):
    """Find the longest matches of the given test case name in the conditions list.

    This is similar to longest prefix match in routing table. The longest match takes precedence.

    Args:
        nodeid (str): Full test case name
        conditions (list): List of conditions

    Returns:
        str: Longest match test case name or None if not found
    """
    longest_matches = []
    max_length = -1
    for condition in conditions:
        # condition is a dict which has only one item, so we use condition.keys()[0] to get its key.
        if nodeid.startswith(list(condition.keys())[0]):
            length = len(condition)
            if length > max_length:
                max_length = length
                longest_matches = []
                longest_matches.append(condition)
            elif length == max_length:
                longest_matches.append(condition)
    return longest_matches

def update_issue_status(condition_str):
    """Replace issue URL with 'True' or 'False' based on its active state.

    If there is an issue URL is found, this function will try to query state of the issue and replace the URL
    in the condition string with 'True' or 'False' based on its active state.

    The issue URL may be Github, Jira, Redmine, etc.

    Args:
        condition_str (str): Condition string that may contain issue URLs.

    Returns:
        str: New condition string with issue URLs already replaced with 'True' or 'False'.
    """
    issues = re.findall('https?://[^ )]+', condition_str)
    if not issues:
        logger.debug('No issue specified in condition')
        return condition_str

    results = check_issues(issues)

    for issue_url in issues:
        if issue_url in results:
            replace_str = str(results[issue_url])
        else:
            # Consider the issue as active anyway if unable to get issue state
            replace_str = 'True'

        condition_str = condition_str.replace(issue_url, replace_str)
    return condition_str


def evaluate_condition(condition, basic_facts):
    """Evaluate a condition string based on supplied basic facts.

    Args:
        condition (str): A raw condition string that can be evaluated using python "eval()" function. The raw condition
            string may contain issue URLs that need further processing.
        basic_facts (dict): A one level dict with basic facts. Keys of the dict can be used as variables in the
            condition string evaluation.

    Returns:
        bool: True or False based on condition string evaluation result.
    """
    if condition is None or condition.strip() == '':
        return True    # Empty condition item will be evaluated as True. Equivalent to be ignored.

    condition_str = update_issue_status(condition)
    try:
        return bool(eval(condition_str, basic_facts))
    except Exception as e:
        logger.error('Failed to evaluate condition, raw_condition={}, condition_str={}'.format(
            condition,
            condition_str))
        return False


def evaluate_conditions(conditions, basic_facts):
    """Evaluate all the condition strings.

    Evaluate a single condition or multiple conditions. If multiple conditions are supplied, apply AND logical operation
    to all of them.

    Args:
        conditions (str or list): Condition string or list of condition strings.
        basic_facts (dict): A one level dict with basic facts. Keys of the dict can be used as variables in the
            condition string evaluation.

    Returns:
        bool: True or False based on condition strings evaluation result.
    """
    if isinstance(conditions, list):
        # Apply 'AND' operation to list of conditions
        # Personally, I think it makes more sense to apply 'AND' logical operation to a list of conditions.
        return all([evaluate_condition(c, basic_facts) for c in conditions])
    else:
        if conditions is None or conditions.strip() == '':
            return True
        return evaluate_condition(conditions, basic_facts)


def pytest_collection(session):
    """Hook for loading conditions and basic facts.

    The pytest session.config.cache is used for caching loaded conditions and basic facts for later use.

    Args:
        session (obj): Pytest session object.
    """

    # Always clear cached conditions and basic facts of previous run.
    session.config.cache.set('TESTS_MARK_CONDITIONS', None)
    session.config.cache.set('BASIC_FACTS', None)

    if session.config.option.ignore_conditional_mark:
        logger.info('Ignore conditional mark')
        return

    conditions = load_conditions(session)
    if conditions:
        session.config.cache.set('TESTS_MARK_CONDITIONS', conditions)

        # Only load basic facts if conditions are defined.
        basic_facts = load_basic_facts(session)
        session.config.cache.set('BASIC_FACTS', basic_facts)

def pytest_collection_modifyitems(session, config, items):
    """Hook for adding marks to test cases based on conditions defind in a centralized file.

    Args:
        session (obj): Pytest session object.
        config (obj): Pytest config object.
        items (obj): List of pytest Item objects.
    """
    conditions = config.cache.get('TESTS_MARK_CONDITIONS', None)
    if not conditions:
        logger.debug('No mark condition is defined')
        return

    basic_facts = config.cache.get('BASIC_FACTS', None)
    if not basic_facts:
        logger.debug('No basic facts')
        return
    logger.info('Available basic facts that can be used in conditional skip:\n{}'.format(
        json.dumps(basic_facts, indent=2)))

    for item in items:
        longest_matches = find_longest_matches(item.nodeid, conditions)

        if longest_matches:
            logger.debug('Found match "{}" for test case "{}"'.format(longest_matches, item.nodeid))

            for match in longest_matches:
                # match is a dict which has only one item, so we use match.values()[0] to get its value.
                for mark_name, mark_details in list(match.values())[0].items():

                    add_mark = False
                    mark_conditions = mark_details.get('conditions', None)
                    if not mark_conditions:
                        # Unconditionally add mark
                        add_mark = True
                    else:
                        add_mark = evaluate_conditions(mark_conditions, basic_facts)

                    if add_mark:
                        reason = mark_details.get('reason', '')

                        if mark_name == 'xfail':
                            strict = mark_details.get('strict', False)
                            mark = getattr(pytest.mark, mark_name)(reason=reason, strict=strict)
                            # To generate xfail property in the report xml file
                            item.user_properties.append(('xfail', strict))
                        else:
                            mark = getattr(pytest.mark, mark_name)(reason=reason)

                        logger.debug('Adding mark {} to {}'.format(mark, item.nodeid))
                        item.add_marker(mark)<|MERGE_RESOLUTION|>--- conflicted
+++ resolved
@@ -129,27 +129,6 @@
     results = {}
     logger.info('Getting dut basic facts')
     try:
-<<<<<<< HEAD
-        testbed_name = session.config.option.testbed
-        testbed_file = session.config.option.testbed_file
-
-        testbed_module = imp.load_source('testbed', 'common/testbed.py')
-        tbinfo = testbed_module.TestbedInfo(testbed_file).testbed_topo.get(testbed_name, None)
-
-        results['topo_type'] = tbinfo['topo']['type']
-        results['topo_name'] = tbinfo['topo']['name']
-
-        dut_name = tbinfo['duts'][0]
-        if session.config.option.customize_inventory_file:
-            inv_name = session.config.option.customize_inventory_file
-        elif 'inv_name' in tbinfo.keys():
-            inv_name = tbinfo['inv_name']
-        else:
-            inv_name = 'lab'
-
-        #get dut basic faces
-=======
->>>>>>> f4a67b13
         ansible_cmd = 'ansible -m dut_basic_facts -i ../ansible/{} {} -o'.format(inv_name, dut_name)
 
         raw_output = subprocess.check_output(ansible_cmd.split()).decode('utf-8')
@@ -163,7 +142,6 @@
 
     return results
 
-<<<<<<< HEAD
 def load_minigraph_facts(session):
     """Run 'ansible -m minigraph_facts -a host={{hostname}}' command to get some basic minigraph facts.
 
@@ -333,9 +311,6 @@
 
     return results
 
-
-=======
->>>>>>> f4a67b13
 def load_basic_facts(session):
     """Load some basic facts that can be used in condition statement evaluation.
 
